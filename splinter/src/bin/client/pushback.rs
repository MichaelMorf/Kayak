--- conflicted
+++ resolved
@@ -13,12 +13,9 @@
  * OR IN CONNECTION WITH THE USE OR PERFORMANCE OF THIS SOFTWARE.
  */
 
-<<<<<<< HEAD
 #![feature(use_extern_macros)]
 
 extern crate bytes;
-=======
->>>>>>> a028e919
 extern crate db;
 extern crate rand;
 extern crate sandstorm;
@@ -498,40 +495,12 @@
                         // The opcode on the response identifies the RPC type.
                         OpCode::SandstormGetRpc => {
                             let p = packet.parse_header::<GetResponse>();
-<<<<<<< HEAD
                             self.manager.borrow_mut().update_rwset(
                                 p.get_header().common_header.stamp,
                                 p.get_payload(),
                                 self.record_len,
                                 self.key_len,
                             );
-=======
-                            self.latencies
-                                .push(curr - p.get_header().common_header.stamp);
-                            unsafe {
-                                if self
-                                    .manager
-                                    .borrow()
-                                    .contains_key(&p.get_header().common_header.stamp)
-                                {
-                                    let manager = self
-                                        .manager
-                                        .borrow_mut()
-                                        .remove(&p.get_header().common_header.stamp);
-                                    if let Some(mut manager) = manager {
-                                        manager.update_rwset(p.get_payload(), RECORD_SIZE, 30);
-                                        self.waiting.push_back(manager);
-                                    }
-                                }
-                            }
-                            p.free_packet();
-                        }
-
-                        OpCode::SandstormPutRpc => {
-                            let p = packet.parse_header::<PutResponse>();
-                            self.latencies
-                                .push(curr - p.get_header().common_header.stamp);
->>>>>>> a028e919
                             p.free_packet();
                         }
 
